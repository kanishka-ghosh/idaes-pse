--- conflicted
+++ resolved
@@ -365,21 +365,12 @@
                     "equilibrium reactions (phase_equilibrium_idx), thus does "
                     "not support phase equilibrium.".format(self.name))
             self.phase_equilibrium_generation = Var(
-<<<<<<< HEAD
-                self.time_ref,
+                self.flowsheet().config.time,
                 self.phase_equilibrium_idx_ref,
                 domain=Reals,
                 doc="Amount of generation in unit by phase "
                     "equilibria [{}/{}]"
                     .format(units['holdup'], units['time']))
-=======
-                        self.flowsheet().config.time,
-                        self.phase_equilibrium_idx_ref,
-                        domain=Reals,
-                        doc="Amount of generation in unit by phase "
-                            "equilibria [{}/{}]"
-                            .format(units['holdup'], units['time']))
->>>>>>> e07f0541
 
         # Material transfer term
         if has_mass_transfer:
@@ -804,13 +795,8 @@
                 return 0
 
         # Add component balances
-<<<<<<< HEAD
-        @self.Constraint(self.time_ref,
+        @self.Constraint(self.flowsheet().config.time,
                          self.config.property_package.component_list,
-=======
-        @self.Constraint(self.flowsheet().config.time,
-                         self.component_list_ref,
->>>>>>> e07f0541
                          doc="Material balances")
         def material_balances(b, t, j):
             cplist = []
