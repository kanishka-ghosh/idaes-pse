# -*- coding: utf-8 -*-
##############################################################################
# Institute for the Design of Advanced Energy Systems Process Systems
# Engineering Framework (IDAES PSE Framework) Copyright (c) 2018-2020, by the
# software owners: The Regents of the University of California, through
# Lawrence Berkeley National Laboratory,  National Technology & Engineering
# Solutions of Sandia, LLC, Carnegie Mellon University, West Virginia
# University Research Corporation, University of Notre Dame, et al. 
# All rights reserved.
#
# Please see the files COPYRIGHT.txt and LICENSE.txt for full copyright and
# license information, respectively. Both files are also available online
# at the URL "https://github.com/IDAES/idaes-pse".
##############################################################################
"""Degeneracy Hunter is a collection of utility functions to assist in mathematical
modeling in Pyomo.
"""

__author__ = "Alexander Dowling"

from pyomo.environ import *
from pyomo.core.expr.visitor import identify_variables
from pyomo.contrib.pynumero.interfaces.pyomo_nlp import PyomoNLP
import numpy as np
from scipy.sparse.linalg import svds
from scipy.sparse import issparse, find

from idaes.core.util.model_statistics import large_residuals_set, variables_near_bounds_set

from pyomo.opt import SolverStatus, TerminationCondition

import matplotlib.pyplot as plt


# This library is already used in Pyomo
import operator

<<<<<<< HEAD
'''
The following functions are now available in Pyomo:
https://github.com/Pyomo/pyomo/pull/1791
'''

# TODO: replace with functions in PyomoNLP
def get_con_eq_idx_map(interface, constraint_names):
    # This is super janky. TODO: Add functionality
    # to PyNumero.
    # constraint_names is an argument because generating
    # constraint_names list from PyNumero takes forever.
    # TODO: Find way to make AslNLP::constraint_names()
    # not ridiculously slow.
    mask = interface._con_full_eq_mask
    temp = np.array(constraint_names)
    eq_names = list(temp[mask])
    return {name: i for i, name in enumerate(eq_names)}

def get_eq_con_list(interface, constraint_names):
    mask = interface._con_full_eq_mask
    temp = np.array(constraint_names)
    eq_names = list(temp[mask])
    return eq_names

=======
>>>>>>> c67eb35b
class DegeneracyHunter():

    def __init__(self,block_or_jac,solver=None):
        ''' Initialize Degeneracy Hunter Object
    
        Arguments:
            block_or_jac: Pyomo model or Jacobian
        
        '''
        
        if type(block_or_jac) is ConcreteModel:
        
            # Add Pyomo model to the object
            self.block = block_or_jac
        
            # setup pynumero interface
            self.nlp = PyomoNLP(self.block)

            # calculate Jacobian of equality constraints in COO sparse matrix format
            jac_eq = self.nlp.evaluate_jacobian_eq()

            # save the Jacobian
            self.jac_eq = jac_eq
        
            # Create a list of equality constraint names            
            self.eq_con_list = PyomoNLP.get_pyomo_equality_constraints(self.nlp)
        
            self.candidate_eqns = None
        
        else:
            self.jac_eq = block_or_jac
            
            self.eq_con_list = None
        
        # number of equality constraints, variables
        self.n_eq = self.jac_eq.shape[0]
        self.n_var = self.jac_eq.shape[1]
        
        
        # Define default candidate equations (enumerate)
        candidate_eqns = range(self.n_eq)
                
        # Initialize solver
        if solver is None:
            self.solver = SolverFactory('gurobi')
            self.solver.options = {'NumericFocus':3}
            
        else:
            self.solver = solver
            
        # Create spot to store singular values
        self.s = None
        
        # Set constants for MILPs
        self.max_nu = 1E5
        self.min_nonzero_nu = 1E-5
        
        
    def check_residuals(self,tol=1e-5, print_level=2, sort=True):
        """
        Method to return a ComponentSet of all Constraint components with a
        residual greater than a given threshold which appear in a model.
        Args:
            block : model to be studied
            tol : residual threshold for inclusion in ComponentSet
            print_level: controls to extend of output to the screen
                0: nothing printed
                1: only name of constraint printed
                2: each constraint is pretty printed
                3: pretty print each constraint, then print value for included variable
            sort: sort residuals in descending order for printing
        Returns:
            A ComponentSet including all Constraint components with a residual
            greater than tol which appear in block
        """
        
        if print_level > 0:
            lrs, residual_values = large_residuals_set(self.block, tol, True)
        else:
            return large_residuals_set(self.block, tol, False)
        
        if print_level > 0:
                
            print(" ")
            if len(residual_values) > 0:
                print("All constraints with residuals larger than",tol,":")
                if print_level == 1:
                    print("Count\tName\t|residual|")
                
                if sort:
                    residual_values = dict(sorted(residual_values.items(), key=operator.itemgetter(1),reverse=True))
        
                for i, (c,r) in enumerate(residual_values.items()):
                    if print_level == 0:
                        # Basic print statement. count, constraint, residual
                        print(i,"\t",c,"\t",r)
                    else:
                        # Pretty print constraint
                        print("\ncount =",i,"\t|residual| =",r)
                        c.pprint()
                
                    if print_level == 2:
                        # print values and bounds for each variable in the constraint
                        print("variable\tlower\tvalue\tupper")
                        for v in identify_variables(c.body):
                            self.print_variable_bounds(v)
            else:
                print("No constraints with residuals larger than",tol,"!")
                
        return lrs

    def check_variable_bounds(self,tol=1e-5, relative=False, skip_lb = False, skip_ub = False, LOUD=True):
        """
        Return a ComponentSet of all variables within a tolerance of their bounds.
        Args:
            block : model to be studied
            tol : residual threshold for inclusion in ComponentSet (default = 1e-5)
            relative : Boolean, use relative tolerance (default = False)
            skip_lb: Boolean to skip lower bound (default = False)
            skip_ub: Boolean to skip upper bound (default = False)
        Returns:
            A ComponentSet including all Constraint components with a residual
            greater than tol which appear in block
        """
        vnbs = variables_near_bounds_set(self.block, tol, relative, skip_lb, skip_ub)
        
        if LOUD:
            print(" ")
            if relative:
                s = "(relative)"
            else:
                s = "(absolute)"
            if len(vnbs) > 0:

                print("Variables within",tol,s,"of their bounds:")
                print("variable\tlower\tvalue\tupper")
                for v in vnbs:
                    self.print_variable_bounds(v)
            else:
                print("No variables within",tol,s,"of their bounds.")
            
        return vnbs
    
    def check_rank_equality_constraints(self,tol=1E-6):
        """
        Method to check the rank of the Jacobian of the equality constraints
        
        Returns:
            Number of singular values less than tolerance
        
        """
        
        print("\nChecking rank of Jacobian of equality constraints...")
        
        print("Model contains",self.n_eq,"equality constraints and",
                    self.n_var,"variables.")
        
        if self.n_eq > 1:
        
            if self.s is None:
                self.svd_analysis()
        
<<<<<<< HEAD
            n = len(self.s)
        
            print("Smallest singular value(s):")
            for i in range(n):
                print("%.3E" % self.s[i])
            
        else:
            print("Model needs at least 2 equality constraints to check rank.")
=======
        n = len(self.s)
        counter = 0
        
        print("Smallest singular value(s):")
        for i in range(n):
            print("%.3E" % self.s[i])
            if self.s[i] < tol:
                counter += 1
            
        return counter
>>>>>>> c67eb35b

    @staticmethod
    def _prepare_ids_milp(jac_eq, M=1E5):
        '''
        Prepare MILP to compute the irreducible degenerate set
        
        Argument:
            jac_eq Jacobian of equality constraints [matrix]
            M: largest value for nu
            
        Returns:
            m_dh: Pyomo model to calculate irreducible degenerate sets
        '''
    
        n_eq = jac_eq.shape[0]
        n_var = jac_eq.shape[1]
    
        # Create Pyomo model for irreducible degenerate set
        m_dh = ConcreteModel()

        # Create index for constraints
        m_dh.C = Set(initialize=[i for i in range(n_eq)])

        m_dh.V = Set(initialize=[i for i in range(n_var)])

        # Add variables
        m_dh.nu = Var(m_dh.C, bounds=(-M,M),initialize=1.0)
        m_dh.y = Var(m_dh.C, domain=Binary)

        # Constraint to enforce set is degenerate
        if issparse(jac_eq):
            m_dh.J = jac_eq.tocsc()
            
            def eq_degenerate(m_dh, v):
            
                # Find the columns with non-zero entries
                C_ = find(m_dh.J[:,v])[0]
                return sum(m_dh.J[c,v] * m_dh.nu[c] for c in C_) == 0
            
        else:
            m_dh.J = jac_eq
        
            def eq_degenerate(m_dh, v):
                return sum(m_dh.J[c,v] * m_dh.nu[c] for c in m_dh.C) == 0
            
        m_dh.degenerate = Constraint(m_dh.V, rule=eq_degenerate)

        def eq_lower(m_dh, c):
            return -M * m_dh.y[c] <= m_dh.nu[c]
        m_dh.lower = Constraint(m_dh.C, rule=eq_lower)

        def eq_upper(m_dh, c):
            return  m_dh.nu[c] <= M * m_dh.y[c]
        m_dh.upper= Constraint(m_dh.C, rule=eq_upper)

        m_dh.obj = Objective(expr=sum(m_dh.y[c] for c in m_dh.C))
        
        return m_dh
    
    @staticmethod
    def _prepare_find_candidates_milp(jac_eq, M = 1E5, m_small = 1E-5):
        '''
        Prepare MILP to find candidate equations for consider for IDS
        
        Argument:
            jac_eq Jacobian of equality constraints [matrix]
            M: maximum value for nu
            m_small: smallest value for nu to be considered non-zero
            
        Returns:
            m_fc: Pyomo model to find candidates
        '''
    
        n_eq = jac_eq.shape[0]
        n_var = jac_eq.shape[1]
    
        # Create Pyomo model for irreducible degenerate set
        m_dh = ConcreteModel()

        # Create index for constraints
        m_dh.C = Set(initialize=[i for i in range(n_eq)])

        m_dh.V = Set(initialize=[i for i in range(n_var)])

        # Specify minimum size for nu to be considered non-zero
        m_dh.m_small = m_small

        # Add variables
        m_dh.nu = Var(m_dh.C, bounds=(-M-m_small,M+m_small),initialize=1.0)
        m_dh.y_pos = Var(m_dh.C, domain=Binary)
        m_dh.y_neg = Var(m_dh.C, domain=Binary)
        m_dh.abs_nu = Var(m_dh.C, bounds=(0, M + m_small))
        
        # Positive exclusive or negative
        def eq_pos_xor_negative(m, c):
            return m.y_pos[c] + m.y_neg[c] <= 1
        
        m_dh.pos_xor_neg = Constraint(m_dh.C)

        # Constraint to enforce set is degenerate
        if issparse(jac_eq):
            m_dh.J = jac_eq.tocsc()
            
            def eq_degenerate(m_dh, v):
            
                # Find the columns with non-zero entries
                C_ = find(m_dh.J[:,v])[0]
                return sum(m_dh.J[c,v] * m_dh.nu[c] for c in C_) == 0
            
        else:
            m_dh.J = jac_eq
        
            def eq_degenerate(m_dh, v):
                return sum(m_dh.J[c,v] * m_dh.nu[c] for c in m_dh.C) == 0
            
        m_dh.degenerate = Constraint(m_dh.V, rule=eq_degenerate)

        # When y_pos = 1, nu >= m_small
        # When y_pos = 0, nu >= - m_small
        def eq_pos_lower(m_dh, c):
            return m_dh.nu[c] >= -m_small + 2*m_small * m_dh.y_pos[c]
        m_dh.pos_lower = Constraint(m_dh.C, rule=eq_pos_lower)

        # When y_pos = 1, nu <= M + m_small
        # When y_pos = 0, nu <= m_small
        def eq_pos_upper(m_dh, c):
            return m_dh.nu[c] <= M * m_dh.y_pos[c] + m_small
        m_dh.pos_upper = Constraint(m_dh.C, rule=eq_pos_upper)
        
        # When y_neg = 1, nu <= -m_small
        # When y_neg = 0, nu <= m_small
        def eq_neg_upper(m_dh, c):
            return m_dh.nu[c] <= m_small - 2*m_small * m_dh.y_neg[c]
        m_dh.neg_upper = Constraint(m_dh.C, rule=eq_neg_upper)

        # When y_neg = 1, nu >= -M - m_small
        # When y_neg = 0, nu >= - m_small
        def eq_neg_lower(m_dh, c):
            return m_dh.nu[c] >= -M * m_dh.y_neg[c] - m_small
        m_dh.neg_lower = Constraint(m_dh.C, rule=eq_neg_lower)
        
        # Absolute value
        def eq_abs_lower(m_dh,c):
            return -m_dh.abs_nu[c] <= m_dh.nu[c]
        m_dh.abs_lower = Constraint(m_dh.C, rule=eq_abs_lower)
        
        def eq_abs_upper(m_dh,c):
            return m_dh.nu[c] <= m_dh.abs_nu[c]
        m_dh.abs_upper = Constraint(m_dh.C, rule=eq_abs_upper)
        
        # At least one constraint must be in the degenerate set
        m_dh.degenerate_set_nonempty = Constraint(expr=sum(m_dh.y_pos[c] + m_dh.y_neg[c] for c in m_dh.C) >= 1)

        # Minimize the L1-norm of nu
        m_dh.obj = Objective(expr=sum(m_dh.abs_nu[c] for c in m_dh.C))
        
        return m_dh

    
    @staticmethod
    def _check_candidate_ids(ids_milp,solver,c,eq_con_list=None,tee=False):
        ''' Solve MILP to check if equation 'c' is a main component in an irreducible
            degenerate set
            
            Arguments:
                ids_milp: Pyomo model to calculate IDS
                solver: Pyomo solver (must support MILP)
                c: index for the constraint to consider [integer]

            Returns:
                ids: either None or dictionary containing the IDS
        '''
        
        # Fix weight on candidate equation
        ids_milp.nu[c].fix(1.0)
        
        # Solve MILP
        results = solver.solve(ids_milp, tee=tee)

        ids_milp.nu[c].unfix()

        if results.solver.Status == SolverStatus.ok and results.solver.termination_condition == TerminationCondition.optimal:
            # We found an irreducible degenerate set
            
            # Create empty dictionary
            ids_ = {}
            
            for i in ids_milp.C:
                # Check if constraint is included
                if ids_milp.y[i]() > 0.9:
                    # If it is, save the value of nu
                    if eq_con_list is None:
                        name = i
                    else:
                        name = eq_con_list[i]
                    ids_[name] = ids_milp.nu[i]()
            return ids_
        else:
            return None
    
    @staticmethod
    def _find_candidate_eqs(candidates_milp, solver, eq_con_list=None,tee=False):
        ''' Solve MILP to check if equation 'c' is a main component in an irreducible
            degenerate set
            
            Arguments:
                candidates_milp: Pyomo model to calculate IDS
                solver: Pyomo solver (must support MILP)
                c: index for the constraint to consider [integer]

            Returns:
                candidate_eqns: either None or list of indicies
                degenerate_set: either None or dictionary containing the degenerate_set
        '''
        
        results = solver.solve(candidates_milp, tee=tee)
        
        if results.solver.Status == SolverStatus.ok and results.solver.termination_condition == TerminationCondition.optimal:
            # We found a degenerate set
            
            # Create empty dictionary
            ds_ = {}
            
            # Create empty list
            candidate_eqns = []
            
            for i in candidates_milp.C:
                # Check if constraint is included
                if candidates_milp.abs_nu[i]() > candidates_milp.m_small * 0.99:
                    # If it is, save the value of nu
                    if eq_con_list is None:
                        name = i
                    else:
                        name = eq_con_list[i]
                    ds_[name] = candidates_milp.nu[i]()
                    candidate_eqns.append(i)
                    
            return candidate_eqns, ds_
        else:
            return None, None
        
    
    def svd_analysis(self,n_smallest_sv = 10):
        '''
        Perform SVD analysis of the constraint Jacobian
        '''
        
        if self.n_eq > 1:
        
            # Determine the number of singular values to compute
            # The "-1" is needed to avoid an error with svds
            n_sv = min(n_smallest_sv, min(self.n_eq, self.n_var) - 1)
            print("Computing the",n_sv,"smallest singular value(s)")
        
            # Perform SVD
            # Recall J is a n_eq x n_var matrix
            # Thus U is a n_eq x n_eq matrix
            # And V is a n_var x n_var
            # (U or V may be smaller in economy mode)
            # Thus we really only care about U
            u, s, v = svds(self.jac_eq, k = n_sv, which='SM')
        
            # Save results
            self.u = u
            self.s = s
            self.v = v
            
        else:
            print("Warning: model must contain at least 2 equality constraints to perform svd_analysis")
    
    def find_candidate_equations(self,verbose=True,tee=False):
        '''
        Solve MILP to find a degenerate set and candidate equations
        '''
        
        if verbose:
            print("*** Searching for a Single Degenerate Set ***")
            print("Building MILP model...")
        self.candidates_milp = self._prepare_find_candidates_milp(self.jac_eq,
                                                                    self.max_nu,
                                                                    self.min_nonzero_nu)
        
        if verbose:
            print("Solving MILP model...")
        ce, ds = self._find_candidate_eqs(self.candidates_milp,
                                            self.solver,
                                            self.eq_con_list,
                                            tee)
        
        if ce is not None:
            self.candidate_eqns = ce
        
        return ds
        
    
    def find_irreducible_degenerate_sets(self,verbose=True,tee=False):
        """
        Compute irreducible degenerate sets
        """
        
        # If there are no candidate equations, find them!
        if self.candidate_eqns is None or not self.candidate_eqns:
            self.find_candidate_equations()
        
        irreducible_degenerate_sets = []
        
        if verbose:
            print("*** Searching for Irreducible Degenerate Sets ***")
            print("Building MILP model...")
        self.dh_milp = self._prepare_ids_milp(self.jac_eq, self.max_nu)
                
        # Loop over candidate equations
        for c in self.candidate_eqns:
        
            if verbose:
                print("Solving MILP",c+1,"of",len(self.candidate_eqns),"...")
        
            # Check if equation 'c' is a major element of an IDS
            ids_ = self._check_candidate_ids(self.dh_milp,
                                                self.solver,
                                                c,
                                                self.eq_con_list,
                                                tee)
            
            if ids_ is not None:
                irreducible_degenerate_sets.append(ids_)

        if verbose:
            for i,s in enumerate(irreducible_degenerate_sets):
                print("\nIrreducible Degenerate Set",i)
                print("nu\tConstraint Name")
                for k,v in s.items():
                    print(v,"\t",k)
        
        return irreducible_degenerate_sets

    ### Helper Functions
    
    @staticmethod
    def print_variable_bounds(v):
        ''' Print variable, bounds, and value
        Argument:
            v: variable
        Return:
            nothing
        '''
        print(v,"\t\t",v.lb,"\t",v.value,"\t",v.ub)<|MERGE_RESOLUTION|>--- conflicted
+++ resolved
@@ -35,33 +35,6 @@
 # This library is already used in Pyomo
 import operator
 
-<<<<<<< HEAD
-'''
-The following functions are now available in Pyomo:
-https://github.com/Pyomo/pyomo/pull/1791
-'''
-
-# TODO: replace with functions in PyomoNLP
-def get_con_eq_idx_map(interface, constraint_names):
-    # This is super janky. TODO: Add functionality
-    # to PyNumero.
-    # constraint_names is an argument because generating
-    # constraint_names list from PyNumero takes forever.
-    # TODO: Find way to make AslNLP::constraint_names()
-    # not ridiculously slow.
-    mask = interface._con_full_eq_mask
-    temp = np.array(constraint_names)
-    eq_names = list(temp[mask])
-    return {name: i for i, name in enumerate(eq_names)}
-
-def get_eq_con_list(interface, constraint_names):
-    mask = interface._con_full_eq_mask
-    temp = np.array(constraint_names)
-    eq_names = list(temp[mask])
-    return eq_names
-
-=======
->>>>>>> c67eb35b
 class DegeneracyHunter():
 
     def __init__(self,block_or_jac,solver=None):
@@ -210,7 +183,7 @@
         Method to check the rank of the Jacobian of the equality constraints
         
         Returns:
-            Number of singular values less than tolerance
+            Number of singular values less than tolerance (-1 means error)
         
         """
         
@@ -219,32 +192,23 @@
         print("Model contains",self.n_eq,"equality constraints and",
                     self.n_var,"variables.")
         
+        counter = 0
         if self.n_eq > 1:
-        
             if self.s is None:
                 self.svd_analysis()
-        
-<<<<<<< HEAD
+
             n = len(self.s)
         
             print("Smallest singular value(s):")
             for i in range(n):
                 print("%.3E" % self.s[i])
-            
+                if self.s[i] < tol:
+                    counter += 1
         else:
             print("Model needs at least 2 equality constraints to check rank.")
-=======
-        n = len(self.s)
-        counter = 0
-        
-        print("Smallest singular value(s):")
-        for i in range(n):
-            print("%.3E" % self.s[i])
-            if self.s[i] < tol:
-                counter += 1
+            counter = -1
             
         return counter
->>>>>>> c67eb35b
 
     @staticmethod
     def _prepare_ids_milp(jac_eq, M=1E5):
